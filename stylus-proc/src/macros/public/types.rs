--- conflicted
+++ resolved
@@ -337,16 +337,9 @@
         let call: syn::Stmt = if matches!(self.kind, FnKind::Fallback { with_args: false }) {
             parse_quote! {
                 return Some({
-<<<<<<< HEAD
                     match Self::#name(#storage_arg) {
                         Ok(()) => Ok(Vec::new()),
                         Err(err) => Err(err),
-=======
-                    if let Err(err) = Self::#name(#storage_arg) {
-                        Err(err)
-                    } else {
-                        Ok(Vec::new())
->>>>>>> 5018e57e
                     }
                 });
             }
