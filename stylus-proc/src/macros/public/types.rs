// Copyright 2022-2024, Offchain Labs, Inc.
// For licensing, see https://github.com/OffchainLabs/stylus-sdk-rs/blob/main/licenses/COPYRIGHT.md
use proc_macro2::{Span, TokenStream};
use proc_macro_error::emit_error;
use quote::{quote, ToTokens};
use syn::{
    parse::Nothing, parse_quote, parse_quote_spanned, punctuated::Punctuated, spanned::Spanned,
    Token,
};

use crate::{
    imports::{
        alloy_sol_types::SolType,
        stylus_sdk::abi::{AbiType, Router},
    },
    types::Purity,
};

use super::Extension;

/// Generate the code to call the special function (fallback, receive, or constructor) from the
/// public impl block. Emits an error if there are multiple implementations.
macro_rules! call_special {
    ($self:expr, $kind:pat, $kind_name:literal, $func:expr) => {{
        let specials: Vec<syn::Stmt> = $self
            .funcs
            .iter()
            .filter(|&func| matches!(func.kind, $kind))
            .map($func)
            .collect();
        if specials.is_empty() {
            None
        } else {
            if specials.len() > 1 {
                emit_error!(
                    concat!("multiple ", $kind_name),
                    concat!(
                        "contract can only have one #[",
                        $kind_name,
                        "] method defined"
                    )
                );
            }
            specials.first().cloned()
        }
    }};
}

pub struct PublicImpl<E: InterfaceExtension = Extension> {
    pub self_ty: syn::Type,
    pub generic_params: Punctuated<syn::GenericParam, Token![,]>,
    pub where_clause: Punctuated<syn::WherePredicate, Token![,]>,
    pub inheritance: Vec<syn::Type>,
    pub funcs: Vec<PublicFn<E::FnExt>>,
    #[allow(dead_code)]
    pub extension: E,
}

impl PublicImpl {
    pub fn impl_router(&self) -> syn::ItemImpl {
        let Self {
            self_ty,
            generic_params,
            where_clause,
            inheritance,
            ..
        } = self;
        let function_iter = self
            .funcs
            .iter()
            .filter(|&func| matches!(func.kind, FnKind::Function));
        let selector_consts = function_iter.clone().map(PublicFn::selector_const);
        let selector_arms = function_iter
            .map(PublicFn::selector_arm)
            .collect::<Vec<_>>();
        let inheritance_routes = self.inheritance_routes();

        let call_fallback = call_special!(
            self,
            FnKind::Fallback { .. },
            "fallback",
            PublicFn::call_fallback
        );
        let inheritance_fallback = self.inheritance_fallback();
        let fallback = call_fallback.unwrap_or_else(|| {
            // If there is no fallback function specified, we rely on any inherited fallback.
            parse_quote!({
                #(#inheritance_fallback)*
                None
            })
        });

<<<<<<< HEAD
        let call_receive = call_special!(self, FnKind::Receive, "receive", PublicFn::call_receive);
=======
        let fallback_deny: Option<syn::ExprIf> = match fallback_purity {
            Purity::Payable => None,
            _ => Some(parse_quote! {
                if let Err(err) = storage.deny_value("fallback") {
                    return Some(Err(err));
                }
            }),
        };

        let call_receive = self.call_receive();
>>>>>>> 8c2493a4
        let inheritance_receive = self.inheritance_receive();
        let receive = call_receive.unwrap_or_else(|| {
            parse_quote!({
                #(#inheritance_receive)*
                None
            })
        });

        let call_constructor = call_special!(
            self,
            FnKind::Constructor,
            "constructor",
            PublicFn::call_constructor
        );
        let constructor = call_constructor.unwrap_or_else(|| parse_quote!({ None }));

        parse_quote! {
            impl<S, #generic_params> #Router<S> for #self_ty
            where
                S: stylus_sdk::stylus_core::storage::TopLevelStorage + core::borrow::BorrowMut<Self> + stylus_sdk::stylus_core::ValueDenier,
                #(
                    S: core::borrow::BorrowMut<#inheritance>,
                )*
                #where_clause
            {
                type Storage = Self;

                #[inline(always)]
                #[deny(unreachable_patterns)]
                fn route(storage: &mut S, selector: u32, input: &[u8]) -> Option<stylus_sdk::ArbResult> {
                    use stylus_sdk::function_selector;
                    use stylus_sdk::abi::{internal, internal::EncodableReturnType};
                    use alloc::vec;

                    #(#selector_consts)*
                    match selector {
                        #(#selector_arms)*
                        _ => {
                            #(#inheritance_routes)*
                            None
                        }
                    }
                }

                #[inline(always)]
                fn fallback(storage: &mut S, input: &[u8]) -> Option<stylus_sdk::ArbResult> {
                    #fallback
                }

                #[inline(always)]
                fn receive(storage: &mut S) -> Option<Result<(), Vec<u8>>> {
                    #receive
                }

                #[inline(always)]
                fn constructor(storage: &mut S, input: &[u8]) -> Option<stylus_sdk::ArbResult> {
                    #constructor
                }
            }
        }
    }

    fn inheritance_routes(&self) -> impl Iterator<Item = syn::ExprIf> + '_ {
        self.inheritance.iter().map(|ty| {
            parse_quote! {
                if let Some(result) = <#ty as #Router<S>>::route(storage, selector, input) {
                    return Some(result);
                }
            }
        })
    }

    fn inheritance_fallback(&self) -> impl Iterator<Item = syn::ExprIf> + '_ {
        self.inheritance.iter().map(|ty| {
            parse_quote! {
                if let Some(res) = <#ty as #Router<S>>::fallback(storage, input) {
                    return Some(res);
                }
            }
        })
    }

    fn inheritance_receive(&self) -> impl Iterator<Item = syn::ExprIf> + '_ {
        self.inheritance.iter().map(|ty| {
            parse_quote! {
                if let Some(res) = <#ty as #Router<S>>::receive(storage) {
                    return Some(res);
                }
            }
        })
    }
}

#[derive(Debug)]
pub enum FnKind {
    Function,
    Fallback { with_args: bool },
    Receive,
    Constructor,
}

pub struct PublicFn<E: FnExtension> {
    pub name: syn::Ident,
    pub sol_name: syn_solidity::SolIdent,
    pub purity: Purity,
    pub inferred_purity: Purity,
    pub kind: FnKind,

    pub has_self: bool,
    pub inputs: Vec<PublicFnArg<E::FnArgExt>>,
    pub input_span: Span,
    pub output_span: Span,

    #[allow(dead_code)]
    pub extension: E,
}

impl<E: FnExtension> PublicFn<E> {
    pub fn selector_name(&self) -> syn::Ident {
        syn::Ident::new(&format!("__SELECTOR_{}", self.name), self.name.span())
    }

    fn selector_value(&self) -> syn::Expr {
        let sol_name = syn::LitStr::new(&self.sol_name.as_string(), self.sol_name.span());
        let arg_types = self.arg_types();
        parse_quote! {
            u32::from_be_bytes(function_selector!(#sol_name #(, #arg_types )*))
        }
    }

    pub fn selector_const(&self) -> Option<syn::ItemConst> {
        let name = self.selector_name();
        let value = self.selector_value();
        Some(parse_quote! {
            #[allow(non_upper_case_globals)]
            const #name: u32 = #value;
        })
    }

    fn selector_arm(&self) -> Option<syn::Arm> {
        if !matches!(self.kind, FnKind::Function) {
            return None;
        }

        let name = &self.name;
        let constant = self.selector_name();
        let deny_value = self.deny_value();
        let decode_inputs = self.decode_inputs();
        let storage_arg = self.storage_arg();
        let expand_args = self.expand_args();
        let encode_output = self.encode_output();
        Some(parse_quote! {
            #[allow(non_upper_case_globals)]
            #constant => {
                #deny_value
                let args = match <#decode_inputs as #SolType>::abi_decode_params(input, true) {
                    Ok(args) => args,
                    Err(err) => {
                        internal::failed_to_decode_arguments(err);
                        return Some(Err(Vec::new()));
                    }
                };
                let result = Self::#name(#storage_arg #(#expand_args, )* );
                Some(#encode_output)
            }
        })
    }

    fn decode_inputs(&self) -> syn::Type {
        let arg_types = self.arg_types();
        parse_quote_spanned! {
            self.input_span => <(#( #arg_types, )*) as #AbiType>::SolType
        }
    }

    fn arg_types(&self) -> impl Iterator<Item = &syn::Type> {
        self.inputs.iter().map(|arg| &arg.ty)
    }

    fn storage_arg(&self) -> TokenStream {
        if self.inferred_purity == Purity::Pure {
            quote!()
        } else if self.has_self {
            quote! { core::borrow::BorrowMut::borrow_mut(storage), }
        } else {
            quote! { storage, }
        }
    }

    fn expand_args(&self) -> impl Iterator<Item = syn::Expr> + '_ {
        self.arg_types().enumerate().map(|(index, ty)| {
            let index = syn::Index {
                index: index as u32,
                span: ty.span(),
            };
            parse_quote! { args.#index }
        })
    }

    fn encode_output(&self) -> syn::Expr {
        parse_quote_spanned! {
            self.output_span => EncodableReturnType::encode(result)
        }
    }

    fn deny_value(&self) -> Option<syn::ExprIf> {
        if self.purity == Purity::Payable {
            None
        } else {
            let name = self.name.to_string();
            Some(parse_quote! {
<<<<<<< HEAD
                if let Err(err) = stylus_sdk::abi::internal::deny_value(#name) {
=======
                if let Err(err) = storage.deny_value(#name) {
>>>>>>> 8c2493a4
                    return Some(Err(err));
                }
            })
        }
    }

    fn call_fallback(&self) -> syn::Stmt {
        let deny_value = self.deny_value();
        let name = &self.name;
        let storage_arg = self.storage_arg();
        let call: syn::Stmt = if matches!(self.kind, FnKind::Fallback { with_args: false }) {
            parse_quote! {
                return Some({
                    if let Err(err) = Self::#name(#storage_arg) {
                        Err(err)
                    } else {
                        Ok(Vec::new())
                    }
                });
            }
        } else {
            parse_quote! {
                return Some(Self::#name(#storage_arg input));
            }
        };
        parse_quote!({
            #deny_value
            #call
        })
    }

    fn call_receive(&self) -> syn::Stmt {
        let name = &self.name;
        let storage_arg = self.storage_arg();
        parse_quote! {
            return Some(Self::#name(#storage_arg));
        }
    }

    fn call_constructor(&self) -> syn::Stmt {
        let deny_value = self.deny_value();
        let name = &self.name;
        let decode_inputs = self.decode_inputs();
        let storage_arg = self.storage_arg();
        let expand_args = self.expand_args();
        let encode_output = self.encode_output();
        parse_quote!({
            use stylus_sdk::abi::{internal, internal::EncodableReturnType};
            #deny_value
            if let Err(e) = internal::constructor_guard() {
                return Some(Err(e));
            }
            let args = match <#decode_inputs as #SolType>::abi_decode_params(input, true) {
                Ok(args) => args,
                Err(err) => {
                    internal::failed_to_decode_arguments(err);
                    return Some(Err(Vec::new()));
                }
            };
            let result = Self::#name(#storage_arg #(#expand_args, )* );
            Some(#encode_output)
        })
    }
}

pub struct PublicFnArg<E: FnArgExtension> {
    pub ty: syn::Type,
    #[allow(dead_code)]
    pub extension: E,
}

pub trait InterfaceExtension: Sized {
    type FnExt: FnExtension;
    type Ast: ToTokens;

    fn build(node: &syn::ItemImpl) -> Self;
    fn codegen(iface: &PublicImpl<Self>) -> Self::Ast;
}

pub trait FnExtension {
    type FnArgExt: FnArgExtension;

    fn build(node: &syn::ImplItemFn) -> Self;
}

pub trait FnArgExtension {
    fn build(node: &syn::FnArg) -> Self;
}

impl InterfaceExtension for () {
    type FnExt = ();
    type Ast = Nothing;

    fn build(_node: &syn::ItemImpl) -> Self {}

    fn codegen(_iface: &PublicImpl<Self>) -> Self::Ast {
        Nothing
    }
}

impl FnExtension for () {
    type FnArgExt = ();

    fn build(_node: &syn::ImplItemFn) -> Self {}
}

impl FnArgExtension for () {
    fn build(_node: &syn::FnArg) -> Self {}
}<|MERGE_RESOLUTION|>--- conflicted
+++ resolved
@@ -90,20 +90,7 @@
             })
         });
 
-<<<<<<< HEAD
         let call_receive = call_special!(self, FnKind::Receive, "receive", PublicFn::call_receive);
-=======
-        let fallback_deny: Option<syn::ExprIf> = match fallback_purity {
-            Purity::Payable => None,
-            _ => Some(parse_quote! {
-                if let Err(err) = storage.deny_value("fallback") {
-                    return Some(Err(err));
-                }
-            }),
-        };
-
-        let call_receive = self.call_receive();
->>>>>>> 8c2493a4
         let inheritance_receive = self.inheritance_receive();
         let receive = call_receive.unwrap_or_else(|| {
             parse_quote!({
@@ -315,11 +302,7 @@
         } else {
             let name = self.name.to_string();
             Some(parse_quote! {
-<<<<<<< HEAD
-                if let Err(err) = stylus_sdk::abi::internal::deny_value(#name) {
-=======
                 if let Err(err) = storage.deny_value(#name) {
->>>>>>> 8c2493a4
                     return Some(Err(err));
                 }
             })
