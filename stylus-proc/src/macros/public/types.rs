// Copyright 2022-2024, Offchain Labs, Inc.
// For licensing, see https://github.com/OffchainLabs/stylus-sdk-rs/blob/main/licenses/COPYRIGHT.md
use proc_macro2::{Span, TokenStream};
use proc_macro_error::emit_error;
use quote::{quote, ToTokens};
use syn::{
    parse::Nothing, parse_quote, parse_quote_spanned, punctuated::Punctuated, spanned::Spanned,
    Token,
};

use crate::{
    consts::STYLUS_CONTRACT_ADDRESS_FIELD,
    imports::{
        alloy_sol_types::SolType,
        stylus_sdk::abi::{AbiType, Router},
    },
    types::Purity,
};

use super::Extension;

/// Generate the code to call the special function (fallback, receive, or constructor) from the
/// public impl block. Emits an error if there are multiple implementations.
macro_rules! call_special {
    ($self:expr, $kind:pat, $kind_name:literal, $func:expr) => {{
        let specials: Vec<syn::Stmt> = $self
            .funcs
            .iter()
            .filter(|&func| matches!(func.kind, $kind))
            .map($func)
            .collect();
        if specials.is_empty() {
            None
        } else {
            if specials.len() > 1 {
                emit_error!(
                    concat!("multiple ", $kind_name),
                    concat!(
                        "contract can only have one #[",
                        $kind_name,
                        "] method defined"
                    )
                );
            }
            specials.first().cloned()
        }
    }};
}

pub struct PublicImpl<E: InterfaceExtension = Extension> {
    pub self_ty: syn::Type,
    pub generic_params: Punctuated<syn::GenericParam, Token![,]>,
    pub where_clause: Punctuated<syn::WherePredicate, Token![,]>,
    pub trait_: Option<syn::Path>,
    pub implements: Vec<syn::Type>,
    pub funcs: Vec<PublicFn<E::FnExt>>,
    pub associated_types: Vec<(syn::Ident, syn::Type)>,
    #[allow(dead_code)]
    pub extension: E,
}

pub struct PublicTrait<E: InterfaceExtension = Extension> {
    pub ident: syn::Ident,
    pub generic_params: Punctuated<syn::GenericParam, Token![,]>,
    pub where_clause: Punctuated<syn::WherePredicate, Token![,]>,
    pub funcs: Vec<PublicFn<E::FnExt>>,
    pub associated_types: Vec<(syn::Ident, Punctuated<syn::TypeParamBound, Token![+]>)>,
}

fn get_default_output(ty: &syn::Type) -> (TokenStream, TokenStream) {
    (
        quote! {
            Result<<<#ty as #AbiType>::SolType as #SolType>::RustType, stylus_sdk::stylus_core::calls::errors::Error>
        },
        quote! {
            Ok(<<#ty as #AbiType>::SolType as #SolType>::abi_decode(&call_result)?)
        },
    )
}

fn get_client_funcs<E: InterfaceExtension>(
    funcs: &[PublicFn<E::FnExt>],
    public: bool,
) -> (Vec<proc_macro2::TokenStream>, Vec<proc_macro2::TokenStream>) {
    let (client_funcs_definitions, client_funcs_declarations): (
            Vec<proc_macro2::TokenStream>,
            Vec<proc_macro2::TokenStream>,
        ) = funcs
        .iter()
        .map(|func| {
            let func_name = func.name.clone();

            let (context, call) = func.purity.get_context_and_call();

            let inputs = func.inputs.iter().map(|input| {
                let name = input.name.clone();
                let ty = input.ty.clone();
                quote! { #name: #ty }
            });
            let inputs_names = func.inputs.iter().map(|input| {
                input.name.clone()
            });
            let inputs_types = func.inputs.iter().map(|input| {
                let ty = input.ty.clone();
                quote! { #ty }
            });

            let (output_type, output_decoding) = get_output_type_and_decoding(&func.output);

            let function_selector = func.function_selector();

            let funcs_visibility = if public { quote! { pub } } else { quote! {} };

            let signature = quote! {
                #funcs_visibility fn #func_name(
                    &self,
                    host: &dyn stylus_sdk::stylus_core::host::Host,
                    context: impl #context,
                    #(#inputs,)*
                ) -> #output_type
            };

            let definition = quote! {
                #signature {
                    let inputs = <<(#(#inputs_types,)*) as #AbiType>::SolType as #SolType>::abi_encode_params(&(#(#inputs_names,)*));
                    use stylus_sdk::function_selector;
                    let mut calldata = Vec::from(#function_selector);
                    calldata.extend(inputs);
                    let call_result = #call(host, context, self.#STYLUS_CONTRACT_ADDRESS_FIELD, &calldata)?;
                    #output_decoding
                }
            };
            let declaration = quote! {
                #signature;
            };
            (definition, declaration)
        })
        .unzip();
    (client_funcs_definitions, client_funcs_declarations)
}

fn get_output_type_and_decoding(output: &syn::ReturnType) -> (TokenStream, TokenStream) {
    match output {
        syn::ReturnType::Default => (
            quote! { Result<(), stylus_sdk::stylus_core::calls::errors::Error> },
            quote! { Ok(()) },
        ),
        syn::ReturnType::Type(_, ty) => {
            // Check if it's a path type (like Result<T, E> or ArbResult)
            let type_path = match ty.as_ref() {
                syn::Type::Path(type_path) => type_path,
                _ => return get_default_output(ty),
            };

            // Check if the path is "Result" or "ArbResult"
            let segment = match type_path.path.segments.last() {
                Some(segment) => segment,
                None => {
                    emit_error!(ty.span(), "Expected a type path with segments, found none");
                    return get_default_output(ty);
                }
            };
            match segment.ident.to_string().as_str() {
                "ArbResult" => (
                    quote! {
                        stylus_sdk::ArbResult
                    },
                    quote! {
                        let decoded = <<Vec<u8> as #AbiType>::SolType as #SolType>::abi_decode(&call_result);
                        match decoded {
                            Ok(decoded) => Ok(decoded),
                            Err(err) => Err("unable to decode to Vec<u8>".into()),
                        }
                    },
                ),
                "Result" => {
                    // Extract the generic arguments
                    let args = match &segment.arguments {
                        syn::PathArguments::AngleBracketed(args) => args,
                        _ => {
                            emit_error!(
                                ty.span(),
                                "Expected Result to have generic arguments, found none"
                            );
                            return get_default_output(ty);
                        }
                    };

                    // Get the first generic argument (T in Result<T, E>)
                    if args.args.is_empty() {
                        emit_error!(
                            ty.span(),
                            "Expected Result to have at least one generic argument"
                        );
                        return get_default_output(ty);
                    }
                    if let syn::GenericArgument::Type(ok_type) = &args.args[0] {
                        get_default_output(ok_type)
                    } else {
                        emit_error!(
                            ty.span(),
                            "Expected Result to have a type as the first generic argument"
                        );
                        get_default_output(ty)
                    }
                }
                _ => get_default_output(ty),
            }
        }
    }
}

impl PublicTrait {
    pub fn contract_client_gen(&self) -> proc_macro2::TokenStream {
        let (_, client_funcs_declarations) = get_client_funcs::<Extension>(&self.funcs, false);

        let associated_types_declarations: Vec<proc_macro2::TokenStream> = self
            .associated_types
            .iter()
            .map(|(name, original_bounds)| {
                if original_bounds.is_empty() {
                    quote! { type #name: #AbiType; }
                } else {
                    quote! { type #name: #original_bounds + #AbiType; }
                }
            })
            .collect();

        let ident = &self.ident;

        let generic_params = if self.generic_params.is_empty() {
            quote! {}
        } else {
            let generic_params = &self.generic_params;
            quote! { <#generic_params> }
        };

        let where_clause = if self.where_clause.is_empty() {
            quote! {}
        } else {
            let where_clause = &self.where_clause;
            quote! { where #where_clause }
        };

        let output = quote! {
            #[cfg(feature = "contract-client-gen")]
            pub trait #ident #generic_params #where_clause {
                #(#associated_types_declarations)*
                #(#client_funcs_declarations)*
            }
        };
        output
    }
}

impl PublicImpl {
    pub fn impl_router(&self) -> syn::ItemImpl {
        let Self {
            self_ty,
            generic_params,
            where_clause,
            ..
        } = self;
        let function_iter = self
            .funcs
            .iter()
            .filter(|&func| matches!(func.kind, FnKind::Function));
        let selector_consts = function_iter.clone().map(PublicFn::selector_const);
        let selector_arms = function_iter
            .map(PublicFn::selector_arm)
            .collect::<Vec<_>>();

        let fallback = call_special!(
            self,
            FnKind::Fallback { .. },
            "fallback",
            PublicFn::call_fallback
        );
        let fallback = fallback.unwrap_or_else(|| parse_quote!({ None }));

        let receive = call_special!(self, FnKind::Receive, "receive", PublicFn::call_receive);
        let receive = receive.unwrap_or_else(|| parse_quote!({ None }));

        let call_constructor = call_special!(
            self,
            FnKind::Constructor,
            "constructor",
            PublicFn::call_constructor
        );
        let constructor = call_constructor.unwrap_or_else(|| parse_quote!({ None }));

        let implements_routes = self.implements_routes();

        // Determine trait dynamic interface with associated types
        let iface = match &self.trait_ {
            Some(trait_) => {
                // If trait_ is something like foo::MyTrait<u32, u256>, trait_path_without_generics will be foo::MyTrait
                let trait_path_without_generics = {
                    let mut path = trait_.clone();
                    if let Some(last_segment) = path.segments.last_mut() {
                        last_segment.arguments = syn::PathArguments::None;
                    }
                    path
                };

                // Extract generic arguments from trait_ if present (e.g., "u32, u256" from the previous example)
                let generic_args: Vec<proc_macro2::TokenStream> =
                    if let Some(last_segment) = trait_.segments.last() {
                        if let syn::PathArguments::AngleBracketed(args) = &last_segment.arguments {
                            args.args.iter().map(|arg| quote::quote! { #arg }).collect()
                        } else {
                            // No generic arguments
                            Vec::new()
                        }
                    } else {
                        Vec::new()
                    };

                let associated_types: Vec<proc_macro2::TokenStream> = self
                    .associated_types
                    .iter()
                    .map(|(name, value)| quote::quote! { #name = #value })
                    .collect();

                let combined_types = if !generic_args.is_empty() && !associated_types.is_empty() {
                    quote! { < #(#generic_args),* , #(#associated_types),* > }
                } else if !generic_args.is_empty() {
                    quote! { < #(#generic_args),* > }
                } else if !associated_types.is_empty() {
                    quote! { < #(#associated_types),* > }
                } else {
                    quote! {}
                };

                &parse_quote! { dyn #trait_path_without_generics  #combined_types }
            }
            None => self_ty,
        };

        parse_quote! {
            #[cfg(not(feature = "contract-client-gen"))]
            impl<S, #generic_params> #Router<S, #iface> for #self_ty
            where
                S: stylus_sdk::stylus_core::storage::TopLevelStorage + core::borrow::BorrowMut<Self> + stylus_sdk::stylus_core::ValueDenier + stylus_sdk::stylus_core::ConstructorGuard,
                #where_clause
            {
                type Storage = Self;

                #[inline(always)]
                #[deny(unreachable_patterns)]
                fn route(storage: &mut S, selector: u32, input: &[u8]) -> Option<stylus_sdk::ArbResult> {
                    use stylus_sdk::function_selector;
                    use stylus_sdk::abi::{internal, internal::EncodableReturnType};
                    use alloc::vec;

                    #(#selector_consts)*
                    match selector {
                        #(#selector_arms)*
                        _ => {
                            #(#implements_routes)*
                            None
                        }
                    }
                }

                #[inline(always)]
                fn fallback(storage: &mut S, input: &[u8]) -> Option<stylus_sdk::ArbResult> {
                    #fallback
                }

                #[inline(always)]
                fn receive(storage: &mut S) -> Option<Result<(), Vec<u8>>> {
                    #receive
                }

                #[inline(always)]
                fn constructor(storage: &mut S, input: &[u8]) -> Option<stylus_sdk::ArbResult> {
                    #constructor
                }
            }
        }
    }

    fn implements_routes(&self) -> impl Iterator<Item = syn::ExprIf> + '_ {
        let self_ty = self.self_ty.clone();
        self.implements.iter().map(move |ty| {
            parse_quote! {
                if let Some(result) = <#self_ty as #Router<S, dyn #ty>>::route(storage, selector, input) {
                    return Some(result);
                }
            }
        })
    }

    pub fn contract_client_gen(&self) -> proc_macro2::TokenStream {
<<<<<<< HEAD
        let (client_funcs_definitions, client_funcs_declarations): (
            Vec<proc_macro2::TokenStream>,
            Vec<proc_macro2::TokenStream>,
        ) = self
        .funcs
        .iter()
        .map(|func| {
            let func_name = func.name.clone();

            let (context, call) = func.purity.get_context_and_call();

            let inputs = func.inputs.iter().map(|input| {
                let name = input.name.clone();
                let ty = input.ty.clone();
                quote! { #name: #ty }
            });
            let inputs_names = func.inputs.iter().map(|input| {
                input.name.clone()
            });
            let inputs_types = func.inputs.iter().map(|input| {
                let ty = input.ty.clone();
                quote! { #ty }
            });

            let (output_type, output_decoding) = get_output_type_and_decoding(&func.output);

            let function_selector = func.function_selector();

            let func_visibility = if self.trait_.is_some() {
                quote! {}
            } else {
                quote! { pub }
            };

            let signature = quote! {
                #func_visibility fn #func_name(
                    &self,
                    host: &impl stylus_sdk::stylus_core::host::Host,
                    context: impl #context,
                    #(#inputs,)*
                ) -> #output_type
            };

            let definition = quote! {
                #signature {
                    let inputs = <<(#(#inputs_types,)*) as #AbiType>::SolType as #SolType>::abi_encode_params(&(#(#inputs_names,)*));
                    use stylus_sdk::function_selector;
                    let mut calldata = Vec::from(#function_selector);
                    calldata.extend(inputs);
                    let call_result = #call(host, context, self.#STYLUS_CONTRACT_ADDRESS_FIELD, &calldata)?;
                    #output_decoding
                }
            };
            let declaration = quote! {
                #signature;
            };
            (definition, declaration)
        })
        .unzip();
=======
        let (client_funcs_definitions, _) =
            get_client_funcs::<Extension>(&self.funcs, self.trait_.is_none());
>>>>>>> 1b61a97b

        let associated_types_definitions: Vec<proc_macro2::TokenStream> = self
            .associated_types
            .iter()
            .map(|(name, value)| {
                let definition = quote::quote! { type #name = #value; };
                definition
            })
            .collect();

        let struct_path = self.self_ty.clone();

        let output = if let Some(trait_path) = &self.trait_ {
            quote! {
                #[cfg(feature = "contract-client-gen")]
                impl #trait_path for #struct_path {
                    #(#associated_types_definitions)*
                    #(#client_funcs_definitions)*
                }
            }
        } else {
            // If the impl does not implement a trait, we just output the functions directly,
            // and also add a constructor for the contract client
            quote! {
                #[cfg(feature = "contract-client-gen")]
                impl #struct_path {
                    pub fn new(address: stylus_sdk::alloy_primitives::Address) -> Self {
                        Self {
                            #STYLUS_CONTRACT_ADDRESS_FIELD: address,
                        }
                    }

                    #(#client_funcs_definitions)*
                }
            }
        };
        output
    }
}

#[derive(Debug)]
pub enum FnKind {
    Function,
    Fallback { with_args: bool },
    Receive,
    Constructor,
}

pub struct PublicFn<E: FnExtension> {
    pub name: syn::Ident,
    pub sol_name: syn_solidity::SolIdent,
    pub purity: Purity,
    pub inferred_purity: Purity,
    pub kind: FnKind,

    pub has_self: bool,
    pub inputs: Vec<PublicFnArg<E::FnArgExt>>,
    pub input_span: Span,
    pub output: syn::ReturnType,
    pub output_span: Span,

    #[allow(dead_code)]
    pub extension: E,
}

impl<E: FnExtension> PublicFn<E> {
    pub fn function_selector(&self) -> syn::Expr {
        let sol_name = syn::LitStr::new(&self.sol_name.as_string(), self.sol_name.span());
        let arg_types = self.arg_types();
        parse_quote! {
            function_selector!(#sol_name #(, #arg_types )*)
        }
    }

    pub fn selector_name(&self) -> syn::Ident {
        syn::Ident::new(&format!("__SELECTOR_{}", self.name), self.name.span())
    }

    fn selector_value(&self) -> syn::Expr {
        let function_selector = self.function_selector();
        parse_quote! {
            u32::from_be_bytes(#function_selector)
        }
    }

    pub fn selector_const(&self) -> Option<syn::ItemConst> {
        let name = self.selector_name();
        let value = self.selector_value();
        Some(parse_quote! {
            #[allow(non_upper_case_globals)]
            const #name: u32 = #value;
        })
    }

    fn selector_arm(&self) -> Option<syn::Arm> {
        if !matches!(self.kind, FnKind::Function) {
            return None;
        }

        let name = &self.name;
        let constant = self.selector_name();
        let deny_value = self.deny_value();
        let decode_inputs = self.decode_inputs();
        let storage_arg = self.storage_arg();
        let expand_args = self.expand_args();
        let encode_output = self.encode_output();
        Some(parse_quote! {
            #[allow(non_upper_case_globals)]
            #constant => {
                #deny_value
                let args = match <#decode_inputs as #SolType>::abi_decode_params(input) {
                    Ok(args) => args,
                    Err(err) => {
                        internal::failed_to_decode_arguments(err);
                        return Some(Err(Vec::new()));
                    }
                };
                let result = Self::#name(#storage_arg #(#expand_args, )* );
                Some(#encode_output)
            }
        })
    }

    fn decode_inputs(&self) -> syn::Type {
        let arg_types = self.arg_types();
        parse_quote_spanned! {
            self.input_span => <(#( #arg_types, )*) as #AbiType>::SolType
        }
    }

    fn arg_types(&self) -> impl Iterator<Item = &syn::Type> {
        self.inputs.iter().map(|arg| &arg.ty)
    }

    fn storage_arg(&self) -> TokenStream {
        if self.inferred_purity == Purity::Pure {
            quote!()
        } else if self.has_self {
            quote! { core::borrow::BorrowMut::borrow_mut(storage), }
        } else {
            quote! { storage, }
        }
    }

    fn expand_args(&self) -> impl Iterator<Item = syn::Expr> + '_ {
        self.arg_types().enumerate().map(|(index, ty)| {
            let index = syn::Index {
                index: index as u32,
                span: ty.span(),
            };
            parse_quote! { args.#index }
        })
    }

    fn encode_output(&self) -> syn::Expr {
        parse_quote_spanned! {
            self.output_span => EncodableReturnType::encode(result)
        }
    }

    fn deny_value(&self) -> Option<syn::ExprIf> {
        if self.purity == Purity::Payable {
            None
        } else {
            let name = self.name.to_string();
            Some(parse_quote! {
                if let Err(err) = storage.deny_value(#name) {
                    return Some(Err(err));
                }
            })
        }
    }

    fn call_fallback(&self) -> syn::Stmt {
        let deny_value = self.deny_value();
        let name = &self.name;
        let storage_arg = self.storage_arg();
        let call: syn::Stmt = if matches!(self.kind, FnKind::Fallback { with_args: false }) {
            parse_quote! {
                return Some({
                    if let Err(err) = Self::#name(#storage_arg) {
                        Err(err)
                    } else {
                        Ok(Vec::new())
                    }
                });
            }
        } else {
            parse_quote! {
                return Some(Self::#name(#storage_arg input));
            }
        };
        parse_quote!({
            #deny_value
            #call
        })
    }

    fn call_receive(&self) -> syn::Stmt {
        let name = &self.name;
        let storage_arg = self.storage_arg();
        parse_quote! {
            return Some(Self::#name(#storage_arg));
        }
    }

    fn call_constructor(&self) -> syn::Stmt {
        let deny_value = self.deny_value();
        let name = &self.name;
        let decode_inputs = self.decode_inputs();
        let storage_arg = self.storage_arg();
        let expand_args = self.expand_args();
        let encode_output = self.encode_output();
        parse_quote!({
            use stylus_sdk::abi::{internal, internal::EncodableReturnType};
            #deny_value
            if let Err(e) = storage.check_constructor_slot() {
                return Some(Err(e));
            }
            let args = match <#decode_inputs as #SolType>::abi_decode_params(input) {
                Ok(args) => args,
                Err(err) => {
                    internal::failed_to_decode_arguments(err);
                    return Some(Err(Vec::new()));
                }
            };
            let result = Self::#name(#storage_arg #(#expand_args, )* );
            Some(#encode_output)
        })
    }
}

pub struct PublicFnArg<E: FnArgExtension> {
    pub ty: syn::Type,
    pub name: syn::Ident,
    #[allow(dead_code)]
    pub extension: E,
}

pub trait InterfaceExtension: Sized {
    type FnExt: FnExtension;
    type Ast: ToTokens;

    fn build(node: &syn::ItemImpl) -> Self;
    fn codegen(iface: &PublicImpl<Self>) -> Self::Ast;
}

pub trait FnExtension {
    type FnArgExt: FnArgExtension;

    fn build(node: &syn::ImplItemFn) -> Self;
}

pub trait FnArgExtension {
    fn build(node: &syn::FnArg) -> Self;
}

impl InterfaceExtension for () {
    type FnExt = ();
    type Ast = Nothing;

    fn build(_node: &syn::ItemImpl) -> Self {}

    fn codegen(_iface: &PublicImpl<Self>) -> Self::Ast {
        Nothing
    }
}

impl FnExtension for () {
    type FnArgExt = ();

    fn build(_node: &syn::ImplItemFn) -> Self {}
}

impl FnArgExtension for () {
    fn build(_node: &syn::FnArg) -> Self {}
}<|MERGE_RESOLUTION|>--- conflicted
+++ resolved
@@ -114,7 +114,7 @@
             let signature = quote! {
                 #funcs_visibility fn #func_name(
                     &self,
-                    host: &dyn stylus_sdk::stylus_core::host::Host,
+                    host: &impl stylus_sdk::stylus_core::host::Host,
                     context: impl #context,
                     #(#inputs,)*
                 ) -> #output_type
@@ -393,70 +393,8 @@
     }
 
     pub fn contract_client_gen(&self) -> proc_macro2::TokenStream {
-<<<<<<< HEAD
-        let (client_funcs_definitions, client_funcs_declarations): (
-            Vec<proc_macro2::TokenStream>,
-            Vec<proc_macro2::TokenStream>,
-        ) = self
-        .funcs
-        .iter()
-        .map(|func| {
-            let func_name = func.name.clone();
-
-            let (context, call) = func.purity.get_context_and_call();
-
-            let inputs = func.inputs.iter().map(|input| {
-                let name = input.name.clone();
-                let ty = input.ty.clone();
-                quote! { #name: #ty }
-            });
-            let inputs_names = func.inputs.iter().map(|input| {
-                input.name.clone()
-            });
-            let inputs_types = func.inputs.iter().map(|input| {
-                let ty = input.ty.clone();
-                quote! { #ty }
-            });
-
-            let (output_type, output_decoding) = get_output_type_and_decoding(&func.output);
-
-            let function_selector = func.function_selector();
-
-            let func_visibility = if self.trait_.is_some() {
-                quote! {}
-            } else {
-                quote! { pub }
-            };
-
-            let signature = quote! {
-                #func_visibility fn #func_name(
-                    &self,
-                    host: &impl stylus_sdk::stylus_core::host::Host,
-                    context: impl #context,
-                    #(#inputs,)*
-                ) -> #output_type
-            };
-
-            let definition = quote! {
-                #signature {
-                    let inputs = <<(#(#inputs_types,)*) as #AbiType>::SolType as #SolType>::abi_encode_params(&(#(#inputs_names,)*));
-                    use stylus_sdk::function_selector;
-                    let mut calldata = Vec::from(#function_selector);
-                    calldata.extend(inputs);
-                    let call_result = #call(host, context, self.#STYLUS_CONTRACT_ADDRESS_FIELD, &calldata)?;
-                    #output_decoding
-                }
-            };
-            let declaration = quote! {
-                #signature;
-            };
-            (definition, declaration)
-        })
-        .unzip();
-=======
         let (client_funcs_definitions, _) =
             get_client_funcs::<Extension>(&self.funcs, self.trait_.is_none());
->>>>>>> 1b61a97b
 
         let associated_types_definitions: Vec<proc_macro2::TokenStream> = self
             .associated_types
