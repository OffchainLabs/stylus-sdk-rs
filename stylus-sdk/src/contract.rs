// Copyright 2023, Offchain Labs, Inc.
// For licensing, see https://github.com/OffchainLabs/stylus-sdk-rs/blob/stylus/licenses/COPYRIGHT.md

use crate::{
<<<<<<< HEAD
    hostio::{self, wrap_hostio},
    tx,
=======
    hostio::{self, wrap_hostio, RETURN_DATA_SIZE},
>>>>>>> dd8b9816
    types::AddressVM,
};
use alloy_primitives::{Address, B256};

/// Reads the invocation's calldata.
/// The [`derive(Entrypoint)`] and [`entrypoint`] macros use this under the hood.
pub fn args(len: usize) -> Vec<u8> {
    let mut input = Vec::with_capacity(len);
    unsafe {
        hostio::read_args(input.as_mut_ptr());
        input.set_len(len);
    }
    input
}

<<<<<<< HEAD
impl Call {
    pub fn new() -> Self {
        Default::default()
    }

    pub fn new_delegate() -> Self {
        Self {
            kind: CallKind::Delegate,
            ..Default::default()
        }
    }

    pub fn new_static() -> Self {
        Self {
            kind: CallKind::Static,
            ..Default::default()
        }
    }

    pub fn value(mut self, callvalue: B256) -> Self {
        if self.kind != CallKind::Basic {
            panic!("cannot set value for delegate or static calls");
        }
        self.callvalue = callvalue;
        self
    }

    pub fn gas(mut self, gas: u64) -> Self {
        self.gas = Some(gas);
        self
    }

    pub fn ink(mut self, ink: u64) -> Self {
        self.gas = Some(tx::ink_to_gas(ink));
        self
    }

    pub fn limit_return_data(mut self, offset: usize, size: usize) -> Self {
        self.offset = offset;
        self.size = Some(size);
        self
    }

    pub fn skip_return_data(self) -> Self {
        self.limit_return_data(0, 0)
    }

    pub fn call(self, contract: Address, calldata: &[u8]) -> Result<Vec<u8>, Vec<u8>> {
        let mut outs_len = 0;
        let gas = self.gas.unwrap_or(u64::MAX); // will be clamped by 63/64 rule
        let status = unsafe {
            match self.kind {
                CallKind::Basic => hostio::call_contract(
                    contract.as_ptr(),
                    calldata.as_ptr(),
                    calldata.len(),
                    self.callvalue.as_ptr(),
                    gas,
                    &mut outs_len,
                ),
                CallKind::Delegate => hostio::delegate_call_contract(
                    contract.as_ptr(),
                    calldata.as_ptr(),
                    calldata.len(),
                    gas,
                    &mut outs_len,
                ),
                CallKind::Static => hostio::static_call_contract(
                    contract.as_ptr(),
                    calldata.as_ptr(),
                    calldata.len(),
                    gas,
                    &mut outs_len,
                ),
            }
        };

        unsafe {
            RETURN_DATA_LEN.set(outs_len);
        }

        let outs = read_return_data(self.offset, self.size);
        match status {
            0 => Ok(outs),
            _ => Err(outs),
        }
    }
}

#[derive(Clone, Default)]
#[must_use]
pub struct Deploy {
    salt: Option<B256>,
    offset: usize,
    size: Option<usize>,
}

impl Deploy {
    pub fn new() -> Self {
        Default::default()
    }

    pub fn salt(mut self, salt: B256) -> Self {
        self.salt = Some(salt);
        self
    }

    pub fn salt_option(mut self, salt: Option<B256>) -> Self {
        self.salt = salt;
        self
    }

    pub fn limit_return_data(mut self, offset: usize, size: usize) -> Self {
        self.offset = offset;
        self.size = Some(size);
        self
    }

    pub fn skip_return_data(self) -> Self {
        self.limit_return_data(0, 0)
    }

    pub fn deploy(self, code: &[u8], endowment: B256) -> Result<Address, Vec<u8>> {
        let mut contract = Address::default();
        let mut revert_data_len = 0;
        unsafe {
            if let Some(salt) = self.salt {
                hostio::create2(
                    code.as_ptr(),
                    code.len(),
                    endowment.as_ptr(),
                    salt.as_ptr(),
                    contract.as_mut_ptr(),
                    &mut revert_data_len as *mut _,
                );
            } else {
                hostio::create1(
                    code.as_ptr(),
                    code.len(),
                    endowment.as_ptr(),
                    contract.as_mut_ptr(),
                    &mut revert_data_len as *mut _,
                );
            }
            RETURN_DATA_LEN.set(revert_data_len);
        }
        if contract.is_zero() {
            return Err(read_return_data(0, None));
        }
        Ok(contract)
=======
/// Writes the contract's return data.
/// The [`derive(Entrypoint)`] and [`entrypoint!`] macros use this under the hood.
pub fn output(data: &[u8]) {
    unsafe {
        hostio::write_result(data.as_ptr(), data.len());
>>>>>>> dd8b9816
    }
}

/// Copies the bytes of the last EVM call or deployment return result.
/// Note: this function does not revert if out of bounds, but rather will copy the overlapping portion.
pub fn read_return_data(offset: usize, size: Option<usize>) -> Vec<u8> {
    let size = size.unwrap_or_else(|| return_data_len().saturating_sub(offset));

    let mut data = Vec::with_capacity(size);
    if size > 0 {
        unsafe {
            let bytes_written = hostio::read_return_data(data.as_mut_ptr(), offset, size);
            debug_assert!(bytes_written <= size);
            data.set_len(bytes_written);
        }
    };
    data
}

wrap_hostio!(
    /// Returns the length of the last EVM call or deployment return result, or `0` if neither have
    /// happened during the program's execution.
    return_data_len RETURN_DATA_LEN return_data_size usize
);

wrap_hostio!(
    /// Gets the address of the current program.
    address ADDRESS contract_address Address
);

/// Gets the balance of the current program.
pub fn balance() -> B256 {
    address().balance()
}<|MERGE_RESOLUTION|>--- conflicted
+++ resolved
@@ -2,12 +2,7 @@
 // For licensing, see https://github.com/OffchainLabs/stylus-sdk-rs/blob/stylus/licenses/COPYRIGHT.md
 
 use crate::{
-<<<<<<< HEAD
     hostio::{self, wrap_hostio},
-    tx,
-=======
-    hostio::{self, wrap_hostio, RETURN_DATA_SIZE},
->>>>>>> dd8b9816
     types::AddressVM,
 };
 use alloy_primitives::{Address, B256};
@@ -23,164 +18,11 @@
     input
 }
 
-<<<<<<< HEAD
-impl Call {
-    pub fn new() -> Self {
-        Default::default()
-    }
-
-    pub fn new_delegate() -> Self {
-        Self {
-            kind: CallKind::Delegate,
-            ..Default::default()
-        }
-    }
-
-    pub fn new_static() -> Self {
-        Self {
-            kind: CallKind::Static,
-            ..Default::default()
-        }
-    }
-
-    pub fn value(mut self, callvalue: B256) -> Self {
-        if self.kind != CallKind::Basic {
-            panic!("cannot set value for delegate or static calls");
-        }
-        self.callvalue = callvalue;
-        self
-    }
-
-    pub fn gas(mut self, gas: u64) -> Self {
-        self.gas = Some(gas);
-        self
-    }
-
-    pub fn ink(mut self, ink: u64) -> Self {
-        self.gas = Some(tx::ink_to_gas(ink));
-        self
-    }
-
-    pub fn limit_return_data(mut self, offset: usize, size: usize) -> Self {
-        self.offset = offset;
-        self.size = Some(size);
-        self
-    }
-
-    pub fn skip_return_data(self) -> Self {
-        self.limit_return_data(0, 0)
-    }
-
-    pub fn call(self, contract: Address, calldata: &[u8]) -> Result<Vec<u8>, Vec<u8>> {
-        let mut outs_len = 0;
-        let gas = self.gas.unwrap_or(u64::MAX); // will be clamped by 63/64 rule
-        let status = unsafe {
-            match self.kind {
-                CallKind::Basic => hostio::call_contract(
-                    contract.as_ptr(),
-                    calldata.as_ptr(),
-                    calldata.len(),
-                    self.callvalue.as_ptr(),
-                    gas,
-                    &mut outs_len,
-                ),
-                CallKind::Delegate => hostio::delegate_call_contract(
-                    contract.as_ptr(),
-                    calldata.as_ptr(),
-                    calldata.len(),
-                    gas,
-                    &mut outs_len,
-                ),
-                CallKind::Static => hostio::static_call_contract(
-                    contract.as_ptr(),
-                    calldata.as_ptr(),
-                    calldata.len(),
-                    gas,
-                    &mut outs_len,
-                ),
-            }
-        };
-
-        unsafe {
-            RETURN_DATA_LEN.set(outs_len);
-        }
-
-        let outs = read_return_data(self.offset, self.size);
-        match status {
-            0 => Ok(outs),
-            _ => Err(outs),
-        }
-    }
-}
-
-#[derive(Clone, Default)]
-#[must_use]
-pub struct Deploy {
-    salt: Option<B256>,
-    offset: usize,
-    size: Option<usize>,
-}
-
-impl Deploy {
-    pub fn new() -> Self {
-        Default::default()
-    }
-
-    pub fn salt(mut self, salt: B256) -> Self {
-        self.salt = Some(salt);
-        self
-    }
-
-    pub fn salt_option(mut self, salt: Option<B256>) -> Self {
-        self.salt = salt;
-        self
-    }
-
-    pub fn limit_return_data(mut self, offset: usize, size: usize) -> Self {
-        self.offset = offset;
-        self.size = Some(size);
-        self
-    }
-
-    pub fn skip_return_data(self) -> Self {
-        self.limit_return_data(0, 0)
-    }
-
-    pub fn deploy(self, code: &[u8], endowment: B256) -> Result<Address, Vec<u8>> {
-        let mut contract = Address::default();
-        let mut revert_data_len = 0;
-        unsafe {
-            if let Some(salt) = self.salt {
-                hostio::create2(
-                    code.as_ptr(),
-                    code.len(),
-                    endowment.as_ptr(),
-                    salt.as_ptr(),
-                    contract.as_mut_ptr(),
-                    &mut revert_data_len as *mut _,
-                );
-            } else {
-                hostio::create1(
-                    code.as_ptr(),
-                    code.len(),
-                    endowment.as_ptr(),
-                    contract.as_mut_ptr(),
-                    &mut revert_data_len as *mut _,
-                );
-            }
-            RETURN_DATA_LEN.set(revert_data_len);
-        }
-        if contract.is_zero() {
-            return Err(read_return_data(0, None));
-        }
-        Ok(contract)
-=======
 /// Writes the contract's return data.
 /// The [`derive(Entrypoint)`] and [`entrypoint!`] macros use this under the hood.
 pub fn output(data: &[u8]) {
     unsafe {
         hostio::write_result(data.as_ptr(), data.len());
->>>>>>> dd8b9816
     }
 }
 
