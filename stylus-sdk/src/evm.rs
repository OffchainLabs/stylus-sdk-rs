// Copyright 2023-2024, Offchain Labs, Inc.
// For licensing, see https://github.com/OffchainLabs/stylus-sdk-rs/blob/main/licenses/COPYRIGHT.md

//! Affordances for the Ethereum Virtual Machine.
//!
//! See also [`block`](crate::block), [`contract`](crate::contract), [`crypto`](crate::crypto),
//! [`msg`](crate::msg), and [`tx`](crate::msg).
//!
//! ```no_run
//! use stylus_sdk::evm;
//!
//! let gas = evm::gas_left();
//! ```

use crate::hostio::{self, wrap_hostio};
use alloc::{vec, vec::Vec};
use alloy_primitives::B256;
use alloy_sol_types::{abi::token::WordToken, SolEvent, TopicList};
use stylus_core::Host;

/// Emits an evm log from combined topics and data.
#[deprecated(
    since = "0.8.0",
    note = "Use the .vm() method available on Stylus contracts instead to access host environment methods"
)]
fn emit_log(bytes: &[u8], num_topics: usize) {
    unsafe { hostio::emit_log(bytes.as_ptr(), bytes.len(), num_topics) }
}

/// Emits an EVM log from its raw topics and data.
/// Most users should prefer the alloy-typed [`log`].
#[deprecated(
    since = "0.8.0",
    note = "Use the .vm() method available on Stylus contracts instead to access host environment methods"
)]
pub fn raw_log(topics: &[B256], data: &[u8]) -> Result<(), &'static str> {
    if topics.len() > 4 {
        return Err("too many topics");
    }
    let mut bytes: Vec<u8> = vec![];
    bytes.extend(topics.iter().flat_map(|x| x.0.iter()));
    bytes.extend(data);
    #[allow(deprecated)]
    emit_log(&bytes, topics.len());
    Ok(())
}

/// Emits a typed alloy log.
pub fn log<T: SolEvent>(host: &dyn Host, event: T) {
    // According to the alloy docs, encode_topics_raw fails only if the array is too small

    let mut topics = [WordToken::default(); 4];
    event.encode_topics_raw(&mut topics).unwrap();

    let count = T::TopicList::COUNT;
    let mut bytes = Vec::with_capacity(32 * count);
    for topic in &topics[..count] {
        bytes.extend_from_slice(topic.as_slice());
    }
    event.encode_data_to(&mut bytes);
<<<<<<< HEAD
    #[allow(deprecated)]
=======
>>>>>>> 47ccdec9
    host.emit_log(&bytes, count);
}

/// This function exists to force the compiler to import this symbol.
/// Calling it will unproductively consume gas.
#[deprecated(
    since = "0.8.0",
    note = "Use the .vm() method available on Stylus contracts instead to access host environment methods"
)]
pub fn pay_for_memory_grow(pages: u16) {
    unsafe { hostio::pay_for_memory_grow(pages) }
}

wrap_hostio!(
    /// Gets the amount of gas remaining. See [`Ink and Gas`] for more information on Stylus's compute pricing.
    ///
    /// [`Ink and Gas`]: https://docs.arbitrum.io/stylus/concepts/gas-metering
    gas_left evm_gas_left u64
);

wrap_hostio!(
    /// Gets the amount of ink remaining. See [`Ink and Gas`] for more information on Stylus's compute pricing.
    ///
    /// [`Ink and Gas`]: https://docs.arbitrum.io/stylus/concepts/gas-metering
    ink_left evm_ink_left u64
);<|MERGE_RESOLUTION|>--- conflicted
+++ resolved
@@ -58,10 +58,6 @@
         bytes.extend_from_slice(topic.as_slice());
     }
     event.encode_data_to(&mut bytes);
-<<<<<<< HEAD
-    #[allow(deprecated)]
-=======
->>>>>>> 47ccdec9
     host.emit_log(&bytes, count);
 }
 
