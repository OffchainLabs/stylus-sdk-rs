// Copyright 2022-2024, Offchain Labs, Inc.
// For licensing, see https://github.com/OffchainLabs/stylus-sdk-rs/blob/main/licenses/COPYRIGHT.md

//! Call other contracts.
//!
//! There are two primary ways to make calls to other contracts via the Stylus SDK.
//! - [`Call`] with [`sol_interface!`][sol_interface] for richly-typed calls.
//! - [`RawCall`] for `unsafe`, bytes-in bytes-out calls.
//!
//! Additional helpers exist for specific use-cases like [`transfer_eth`].
//!
//! [sol_interface]: crate::prelude::sol_interface

use alloc::vec::Vec;
use alloy_primitives::Address;

<<<<<<< HEAD
=======
#[allow(deprecated)]
pub use self::{
    context::Call, error::Error, error::MethodError, raw::RawCall, traits::*,
    transfer::transfer_eth,
};
use crate::storage::Storage;

>>>>>>> dd5e7c61
pub(crate) use raw::CachePolicy;
pub use raw::RawCall;
use stylus_core::{
    calls::{errors::Error, MutatingCallContext, StaticCallContext},
    Host,
};

<<<<<<< HEAD
#[allow(unused_imports)]
#[cfg(feature = "reentrant")]
use crate::storage::Storage;

=======
mod context;
mod error;
>>>>>>> dd5e7c61
mod raw;

/// Provides a convenience method to transfer ETH to a given address.
pub mod transfer;

/// Static calls the contract at the given address.
pub fn static_call(
    host: &dyn Host,
    context: impl StaticCallContext,
    to: Address,
    data: &[u8],
) -> Result<Vec<u8>, Error> {
<<<<<<< HEAD
    #[cfg(feature = "reentrant")]
    host.flush_cache(false); // flush storage to persist changes, but don't invalidate the cache

    unsafe_reentrant! {{
        RawCall::new_static(host)
=======
    Storage::flush(); // flush storage to persist changes, but don't invalidate the cache

    unsafe {
        RawCall::new_static()
>>>>>>> dd5e7c61
            .gas(context.gas())
            .call(to, data)
            .map_err(Error::Revert)
    }
}

/// Delegate calls the contract at the given address.
///
/// # Safety
///
/// A delegate call must trust the other contract to uphold safety requirements.
/// Though this function clears any cached values, the other contract may arbitrarily change storage,
/// spend ether, and do other things one should never blindly allow other contracts to do.
pub unsafe fn delegate_call(
    host: &dyn Host,
    context: impl MutatingCallContext,
    to: Address,
    data: &[u8],
) -> Result<Vec<u8>, Error> {
<<<<<<< HEAD
    #[cfg(feature = "reentrant")]
    host.flush_cache(true); // clear storage to persist changes, invalidating the cache

    RawCall::new_delegate(host)
        .gas(context.gas())
        .call(to, data)
        .map_err(Error::Revert)
}

/// Calls the contract at the given address.
pub fn call(
    host: &dyn Host,
    context: impl MutatingCallContext,
    to: Address,
    data: &[u8],
) -> Result<Vec<u8>, Error> {
    #[cfg(feature = "reentrant")]
    host.flush_cache(true); // clear storage to persist changes, invalidating the cache

    unsafe_reentrant! {{
        RawCall::new_with_value(host, context.value())
            .gas(context.gas())
            .call(to, data)
            .map_err(Error::Revert)
    }}
}

#[cfg(test)]
mod test {
    use super::*;
    use alloy_primitives::{Address, U256};
    use stylus_core::CallContext;
    use stylus_test::TestVM;

    #[derive(Clone)]
    pub struct MyContract;
    impl CallContext for MyContract {
        fn gas(&self) -> u64 {
            0
        }
    }
    unsafe impl MutatingCallContext for MyContract {
        fn value(&self) -> U256 {
            U256::from(0)
        }
    }
    impl StaticCallContext for MyContract {}

    #[test]
    fn test_calls() {
        let vm = TestVM::new();
        let contract = MyContract {};
        let target = Address::from([2u8; 20]);
        let data = vec![1, 2, 3, 4];
        let expected_return = vec![5, 6, 7, 8];

        // Mock a regular call.
        vm.mock_call(
            target,
            data.clone(),
            U256::ZERO,
            Ok(expected_return.clone()),
        );

        let response = call(&vm, contract.clone(), target, &data).unwrap();
        assert_eq!(response, expected_return);
        vm.clear_mocks();

        // Mock a delegate call.
        vm.mock_delegate_call(target, data.clone(), Ok(expected_return.clone()));
        let response = unsafe { delegate_call(&vm, contract.clone(), target, &data).unwrap() };
        assert_eq!(response, expected_return);
        vm.clear_mocks();

        // Mock a static call.
        vm.mock_static_call(target, data.clone(), Ok(expected_return.clone()));
        let response = static_call(&vm, contract.clone(), target, &data).unwrap();
        assert_eq!(response, expected_return);
=======
    Storage::clear(); // clear the storage to persist changes, invalidating the cache

    unsafe {
        RawCall::new_delegate()
            .gas(context.gas())
            .call(to, data)
            .map_err(Error::Revert)
    }
}

/// Calls the contract at the given address.
#[deprecated(
    since = "0.8.0",
    note = "Use the .vm() method available on Stylus contracts instead to access host environment methods"
)]
#[allow(deprecated)]
pub fn call(context: impl MutatingCallContext, to: Address, data: &[u8]) -> Result<Vec<u8>, Error> {
    Storage::clear(); // clear the storage to persist changes, invalidating the cache

    unsafe {
        RawCall::new_with_value(context.value())
            .gas(context.gas())
            .call(to, data)
            .map_err(Error::Revert)
>>>>>>> dd5e7c61
    }
}<|MERGE_RESOLUTION|>--- conflicted
+++ resolved
@@ -14,16 +14,6 @@
 use alloc::vec::Vec;
 use alloy_primitives::Address;
 
-<<<<<<< HEAD
-=======
-#[allow(deprecated)]
-pub use self::{
-    context::Call, error::Error, error::MethodError, raw::RawCall, traits::*,
-    transfer::transfer_eth,
-};
-use crate::storage::Storage;
-
->>>>>>> dd5e7c61
 pub(crate) use raw::CachePolicy;
 pub use raw::RawCall;
 use stylus_core::{
@@ -31,15 +21,6 @@
     Host,
 };
 
-<<<<<<< HEAD
-#[allow(unused_imports)]
-#[cfg(feature = "reentrant")]
-use crate::storage::Storage;
-
-=======
-mod context;
-mod error;
->>>>>>> dd5e7c61
 mod raw;
 
 /// Provides a convenience method to transfer ETH to a given address.
@@ -52,18 +33,9 @@
     to: Address,
     data: &[u8],
 ) -> Result<Vec<u8>, Error> {
-<<<<<<< HEAD
-    #[cfg(feature = "reentrant")]
     host.flush_cache(false); // flush storage to persist changes, but don't invalidate the cache
-
-    unsafe_reentrant! {{
+    unsafe {
         RawCall::new_static(host)
-=======
-    Storage::flush(); // flush storage to persist changes, but don't invalidate the cache
-
-    unsafe {
-        RawCall::new_static()
->>>>>>> dd5e7c61
             .gas(context.gas())
             .call(to, data)
             .map_err(Error::Revert)
@@ -83,8 +55,6 @@
     to: Address,
     data: &[u8],
 ) -> Result<Vec<u8>, Error> {
-<<<<<<< HEAD
-    #[cfg(feature = "reentrant")]
     host.flush_cache(true); // clear storage to persist changes, invalidating the cache
 
     RawCall::new_delegate(host)
@@ -100,15 +70,14 @@
     to: Address,
     data: &[u8],
 ) -> Result<Vec<u8>, Error> {
-    #[cfg(feature = "reentrant")]
     host.flush_cache(true); // clear storage to persist changes, invalidating the cache
 
-    unsafe_reentrant! {{
+    unsafe {
         RawCall::new_with_value(host, context.value())
             .gas(context.gas())
             .call(to, data)
             .map_err(Error::Revert)
-    }}
+    }
 }
 
 #[cfg(test)]
@@ -162,31 +131,5 @@
         vm.mock_static_call(target, data.clone(), Ok(expected_return.clone()));
         let response = static_call(&vm, contract.clone(), target, &data).unwrap();
         assert_eq!(response, expected_return);
-=======
-    Storage::clear(); // clear the storage to persist changes, invalidating the cache
-
-    unsafe {
-        RawCall::new_delegate()
-            .gas(context.gas())
-            .call(to, data)
-            .map_err(Error::Revert)
-    }
-}
-
-/// Calls the contract at the given address.
-#[deprecated(
-    since = "0.8.0",
-    note = "Use the .vm() method available on Stylus contracts instead to access host environment methods"
-)]
-#[allow(deprecated)]
-pub fn call(context: impl MutatingCallContext, to: Address, data: &[u8]) -> Result<Vec<u8>, Error> {
-    Storage::clear(); // clear the storage to persist changes, invalidating the cache
-
-    unsafe {
-        RawCall::new_with_value(context.value())
-            .gas(context.gas())
-            .call(to, data)
-            .map_err(Error::Revert)
->>>>>>> dd5e7c61
     }
 }