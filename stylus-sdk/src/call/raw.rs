// Copyright 2023, Offchain Labs, Inc.
// For licensing, see https://github.com/OffchainLabs/stylus-sdk-rs/blob/stylus/licenses/COPYRIGHT.md

use crate::{
<<<<<<< HEAD
    contract::{self, read_return_data},
    hostio, tx, ArbResult,
=======
    contract::read_return_data,
    hostio::{self, RETURN_DATA_SIZE},
    storage::StorageCache,
    tx, ArbResult,
>>>>>>> cf0d64c9
};
use alloy_primitives::{Address, B256, U256};

/// Mechanism for performing raw calls to other contracts.
#[derive(Clone, Default)]
#[must_use]
pub struct RawCall {
    kind: CallKind,
    callvalue: U256,
    gas: Option<u64>,
    offset: usize,
    size: Option<usize>,
    cache_policy: CachePolicy,
}

/// What kind of call to perform.
#[derive(Clone, Default, PartialEq)]
enum CallKind {
    #[default]
    Basic,
    Delegate,
    Static,
}

#[derive(Clone, Default, PartialEq, PartialOrd)]
enum CachePolicy {
    #[default]
    DoNothing,
    Flush,
    Clear,
}

#[derive(Copy, Clone)]
#[repr(C)]
struct RustVec {
    ptr: *mut u8,
    len: usize,
    cap: usize,
}

impl Default for RustVec {
    fn default() -> Self {
        Self {
            ptr: core::ptr::null_mut(),
            len: 0,
            cap: 0,
        }
    }
}

impl RawCall {
    /// Begin configuring the raw call.
    pub fn new() -> Self {
        Default::default()
    }

    /// Configures a call that supplies callvalue, denominated in wei.
    pub fn new_with_value(callvalue: U256) -> Self {
        Self {
            callvalue,
            ..Default::default()
        }
    }

    /// Begin configuring a [`delegate call`].
    ///
    /// [`DELEGATE_CALL`]: https://www.evm.codes/#F4
    pub fn new_delegate() -> Self {
        Self {
            kind: CallKind::Delegate,
            ..Default::default()
        }
    }

    /// Begin configuring a [`static call`].
    ///
    /// [`STATIC_CALL`]: https://www.evm.codes/#FA
    pub fn new_static() -> Self {
        Self {
            kind: CallKind::Static,
            ..Default::default()
        }
    }

    /// Configures the amount of gas to supply.
    /// Note: large values are clipped to the amount of gas remaining.
    pub fn gas(mut self, gas: u64) -> Self {
        self.gas = Some(gas);
        self
    }

    /// Configures the amount of ink to supply.
    /// Note: values are clipped to the amount of ink remaining.
    /// See [`Ink and Gas`] for more information on Stylus's compute-pricing model.
    ///
    /// [`Ink and Gas`]: https://developer.arbitrum.io/TODO
    pub fn ink(mut self, ink: u64) -> Self {
        self.gas = Some(tx::ink_to_gas(ink));
        self
    }

    /// Configures what portion of the return data to copy.
    /// Does not revert if out of bounds, but rather copies the overlapping portion.
    pub fn limit_return_data(mut self, offset: usize, size: usize) -> Self {
        self.offset = offset;
        self.size = Some(size);
        self
    }

    /// Configures the call to avoid copying any return data.
    /// Equivalent to `limit_return_data(0, 0)`.
    pub fn skip_return_data(self) -> Self {
        self.limit_return_data(0, 0)
    }

    /// Write all cached values to persistent storage before the call.
    pub fn flush_storage_cache(mut self) -> Self {
        if self.cache_policy < CachePolicy::Flush {
            self.cache_policy = CachePolicy::Flush;
        }
        self
    }

    /// Flush and clear the storage cache before the call.
    pub fn clear_storage_cache(mut self) -> Self {
        self.cache_policy = CachePolicy::Clear;
        self
    }

    /// Performs a raw call to another contract at the given address with the given `calldata`.
    ///
    /// # Safety
    ///
    /// Enables storage aliasing if used in the middle of a storage reference's lifetime and reentrancy is allowed.
    ///
    /// For extra flexibility, this method does not clear the global storage cache.
    /// See [`StorageCache::flush`] and [`StorageCache::clear`] for more information.
    pub unsafe fn call(self, contract: Address, calldata: &[u8]) -> ArbResult {
        let mut outs_len = 0;
        let gas = self.gas.unwrap_or(u64::MAX); // will be clamped by 63/64 rule
        let value = B256::from(self.callvalue);
        let status = unsafe {
            match self.cache_policy {
                CachePolicy::Clear => StorageCache::clear(),
                CachePolicy::Flush => StorageCache::flush(),
                CachePolicy::DoNothing => {}
            }
            match self.kind {
                CallKind::Basic => hostio::call_contract(
                    contract.as_ptr(),
                    calldata.as_ptr(),
                    calldata.len(),
                    value.as_ptr(),
                    gas,
                    &mut outs_len,
                ),
                CallKind::Delegate => hostio::delegate_call_contract(
                    contract.as_ptr(),
                    calldata.as_ptr(),
                    calldata.len(),
                    gas,
                    &mut outs_len,
                ),
                CallKind::Static => hostio::static_call_contract(
                    contract.as_ptr(),
                    calldata.as_ptr(),
                    calldata.len(),
                    gas,
                    &mut outs_len,
                ),
            }
        };

        unsafe {
            contract::RETURN_DATA_LEN.set(outs_len);
        }

        let outs = read_return_data(self.offset, self.size);
        match status {
            0 => Ok(outs),
            _ => Err(outs),
        }
    }
}<|MERGE_RESOLUTION|>--- conflicted
+++ resolved
@@ -2,15 +2,10 @@
 // For licensing, see https://github.com/OffchainLabs/stylus-sdk-rs/blob/stylus/licenses/COPYRIGHT.md
 
 use crate::{
-<<<<<<< HEAD
     contract::{self, read_return_data},
-    hostio, tx, ArbResult,
-=======
-    contract::read_return_data,
-    hostio::{self, RETURN_DATA_SIZE},
+    hostio,
     storage::StorageCache,
     tx, ArbResult,
->>>>>>> cf0d64c9
 };
 use alloy_primitives::{Address, B256, U256};
 
