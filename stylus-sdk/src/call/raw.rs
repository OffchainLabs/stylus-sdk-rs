// Copyright 2023-2024, Offchain Labs, Inc.
// For licensing, see https://github.com/OffchainLabs/stylus-sdk-rs/blob/main/licenses/COPYRIGHT.md

<<<<<<< HEAD
use crate::{stylus_core::host::*, ArbResult};
use alloy_primitives::{Address, B256, U256};
use cfg_if::cfg_if;

#[allow(unused_imports)]
#[cfg(feature = "reentrant")]
use crate::storage::StorageCache;

macro_rules! unsafe_reentrant {
    ($(#[$meta:meta])* pub fn $name:ident $($rest:tt)*) => {
        cfg_if! {
            if #[cfg(feature = "reentrant")] {
                $(#[$meta])*
                pub unsafe fn $name $($rest)*
            } else {
                $(#[$meta])*
                pub fn $name $($rest)*
            }
        }
    };
}
=======
use crate::{
    hostio::{call_contract, delegate_call_contract, static_call_contract},
    storage::StorageCache,
    ArbResult,
};
use alloy_primitives::{Address, B256, U256};
>>>>>>> dd5e7c61

/// Mechanism for performing raw calls to other contracts.
///
/// For safe calls, see [`Call`](super::Call).
#[derive(Clone)]
#[must_use]
pub struct RawCall<'a> {
    kind: CallKind,
    callvalue: U256,
    gas: Option<u64>,
    offset: usize,
    size: Option<usize>,
    #[allow(unused)]
    cache_policy: CachePolicy,
    host: &'a dyn Host,
}

/// What kind of call to perform.
#[derive(Clone, Default, PartialEq)]
enum CallKind {
    #[default]
    Basic,
    Delegate,
    Static,
}

/// How to manage the storage cache, if enabled.
#[allow(unused)]
#[derive(Clone, Default, PartialEq, Eq, PartialOrd, Ord)]
pub(crate) enum CachePolicy {
    #[default]
    DoNothing,
    Flush,
    Clear,
}

#[derive(Copy, Clone)]
#[repr(C)]
struct RustVec {
    ptr: *mut u8,
    len: usize,
    cap: usize,
}

impl Default for RustVec {
    fn default() -> Self {
        Self {
            ptr: core::ptr::null_mut(),
            len: 0,
            cap: 0,
        }
    }
}

impl<'a> RawCall<'a> {
    /// Begin configuring the raw call, similar to how [`std::fs::OpenOptions`][OpenOptions] works.
    ///
    /// ```no_run
    /// use stylus_sdk::call::RawCall;
    /// use stylus_sdk::stylus_core::host::Host;
    /// use stylus_sdk::{alloy_primitives::address, hex};
    /// use stylus_sdk::host::WasmVM;
    ///
    /// fn do_call(host: &dyn Host) -> Result<(), ()> {
    ///     let contract = address!("361594F5429D23ECE0A88E4fBE529E1c49D524d8");
    ///     let calldata = &hex::decode("eddecf107b5740cef7f5a01e3ea7e287665c4e75").unwrap();
    ///
<<<<<<< HEAD
    ///     unsafe {
    ///         let result = RawCall::new(host)       // configure a call
    ///             .gas(2100)                    // supply 2100 gas
    ///             .limit_return_data(0, 32)     // only read the first 32 bytes back
    ///         //  .flush_storage_cache()        // flush the storage cache before the call (available in `reentrant`)
    ///             .call(contract, calldata);    // do the call
    ///     }
    ///     Ok(())
=======
    /// unsafe {
    ///     let result = RawCall::new()       // configure a call
    ///         .gas(2100)                    // supply 2100 gas
    ///         .limit_return_data(0, 32)     // only read the first 32 bytes back
    ///         .flush_storage_cache()        // flush the storage cache before the call
    ///         .call(contract, calldata);    // do the call
>>>>>>> dd5e7c61
    /// }
    /// ```
    ///
    /// [OpenOptions]: https://doc.rust-lang.org/stable/std/fs/struct.OpenOptions.html
    #[allow(dead_code)]
    pub fn new(host: &'a dyn Host) -> Self {
        Self {
            host,
            cache_policy: CachePolicy::default(),
            kind: CallKind::default(),
            callvalue: U256::ZERO,
            gas: None,
            offset: 0,
            size: None,
        }
    }

    /// Configures a call that supplies callvalue, denominated in wei.
    pub fn new_with_value(host: &'a dyn Host, callvalue: U256) -> Self {
        Self {
            host,
            callvalue,
            cache_policy: CachePolicy::default(),
            kind: CallKind::default(),
            gas: None,
            offset: 0,
            size: None,
        }
    }

    /// Begin configuring a [`delegate call`].
    ///
    /// [`DELEGATE_CALL`]: https://www.evm.codes/#F4
    pub fn new_delegate(host: &'a dyn Host) -> Self {
        Self {
            host,
            cache_policy: CachePolicy::default(),
            kind: CallKind::Delegate,
            callvalue: U256::ZERO,
            gas: None,
            offset: 0,
            size: None,
        }
    }

    /// Begin configuring a [`static call`].
    ///
    /// [`STATIC_CALL`]: https://www.evm.codes/#FA
    pub fn new_static(host: &'a dyn Host) -> Self {
        Self {
            host,
            cache_policy: CachePolicy::default(),
            kind: CallKind::Static,
            callvalue: U256::ZERO,
            gas: None,
            offset: 0,
            size: None,
        }
    }

    /// Configures the amount of gas to supply.
    /// Note: large values are clipped to the amount of gas remaining.
    pub fn gas(mut self, gas: u64) -> Self {
        self.gas = Some(gas);
        self
    }

    /// Configures the amount of ink to supply.
    /// Note: values are clipped to the amount of ink remaining.
    /// See [`Ink and Gas`] for more information on Stylus's compute-pricing model.
    ///
    /// [`Ink and Gas`]: https://docs.arbitrum.io/stylus/concepts/gas-metering
    #[allow(dead_code)]
    pub fn ink(mut self, ink: u64) -> Self {
        self.gas = Some(self.host.ink_to_gas(ink));
        self
    }

    /// Configures what portion of the return data to copy.
    /// Does not revert if out of bounds, but rather copies the overlapping portion.
    pub fn limit_return_data(mut self, offset: usize, size: usize) -> Self {
        self.offset = offset;
        self.size = Some(size);
        self
    }

    /// Configures the call to avoid copying any return data.
    /// Equivalent to `limit_return_data(0, 0)`.
    pub fn skip_return_data(self) -> Self {
        self.limit_return_data(0, 0)
    }

    /// Write all cached values to persistent storage before the call.
    pub fn flush_storage_cache(mut self) -> Self {
        self.cache_policy = self.cache_policy.max(CachePolicy::Flush);
        self
    }

    /// Flush and clear the storage cache before the call.
    pub fn clear_storage_cache(mut self) -> Self {
        self.cache_policy = CachePolicy::Clear;
        self
    }

<<<<<<< HEAD
    unsafe_reentrant! {
        /// Performs a raw call to another contract at the given address with the given `calldata`.
        ///
        /// # Safety
        ///
        /// This function becomes `unsafe` when the `reentrant` feature is enabled.
        /// That's because raw calls might alias storage if used in the middle of a storage ref's lifetime.
        ///
        /// For extra flexibility, this method does not clear the global storage cache by default.
        pub fn call(self, contract: Address, calldata: &[u8]) -> ArbResult {
            let mut outs_len: usize = 0;
            let gas = self.gas.unwrap_or(u64::MAX); // will be clamped by 63/64 rule
            let value = B256::from(self.callvalue);
            let status = unsafe {
                #[cfg(feature = "reentrant")]
                match self.cache_policy {
                    CachePolicy::Clear => self.host.flush_cache(true),
                    CachePolicy::Flush => self.host.flush_cache(false),
                    CachePolicy::DoNothing => {}
                }
                match self.kind {
                    CallKind::Basic => self.host.call_contract(
                        contract.as_ptr(),
                        calldata.as_ptr(),
                        calldata.len(),
                        value.as_ptr(),
                        gas,
                        &mut outs_len,
                    ),
                    CallKind::Delegate => self.host.delegate_call_contract(
                        contract.as_ptr(),
                        calldata.as_ptr(),
                        calldata.len(),
                        gas,
                        &mut outs_len,
                    ),
                    CallKind::Static => self.host.static_call_contract(
                        contract.as_ptr(),
                        calldata.as_ptr(),
                        calldata.len(),
                        gas,
                        &mut outs_len,
                    ),
                }
            };

            let outs = self.host.read_return_data(self.offset, self.size);
            match status {
                0 => Ok(outs),
                _ => Err(outs),
=======
    /// Performs a raw call to another contract at the given address with the given `calldata`.
    ///
    /// # Safety
    ///
    /// This function is `unsafe`. That's because raw calls might alias storage if used in the
    /// middle of a storage ref's lifetime.
    ///
    /// For extra flexibility, this method does not clear the global storage cache by default.
    /// See [`flush_storage_cache`] and [`clear_storage_cache`] for more information.
    ///
    /// [`flush_storage_cache`]: RawCall::flush_storage_cache
    /// [`clear_storage_cache`]: RawCall::clear_storage_cache
    pub unsafe fn call(self, contract: Address, calldata: &[u8]) -> ArbResult {
        let mut outs_len: usize = 0;
        let gas = self.gas.unwrap_or(u64::MAX); // will be clamped by 63/64 rule
        let value = B256::from(self.callvalue);
        let status = unsafe {
            match self.cache_policy {
                CachePolicy::Clear => StorageCache::clear(),
                CachePolicy::Flush => StorageCache::flush(),
                CachePolicy::DoNothing => {}
>>>>>>> dd5e7c61
            }
            match self.kind {
                CallKind::Basic => call_contract(
                    contract.as_ptr(),
                    calldata.as_ptr(),
                    calldata.len(),
                    value.as_ptr(),
                    gas,
                    &mut outs_len,
                ),
                CallKind::Delegate => delegate_call_contract(
                    contract.as_ptr(),
                    calldata.as_ptr(),
                    calldata.len(),
                    gas,
                    &mut outs_len,
                ),
                CallKind::Static => static_call_contract(
                    contract.as_ptr(),
                    calldata.as_ptr(),
                    calldata.len(),
                    gas,
                    &mut outs_len,
                ),
            }
        };

        let outs = crate::contract::read_return_data(self.offset, self.size);
        match status {
            0 => Ok(outs),
            _ => Err(outs),
        }
    }
}<|MERGE_RESOLUTION|>--- conflicted
+++ resolved
@@ -1,36 +1,9 @@
 // Copyright 2023-2024, Offchain Labs, Inc.
 // For licensing, see https://github.com/OffchainLabs/stylus-sdk-rs/blob/main/licenses/COPYRIGHT.md
 
-<<<<<<< HEAD
-use crate::{stylus_core::host::*, ArbResult};
+use crate::ArbResult;
 use alloy_primitives::{Address, B256, U256};
-use cfg_if::cfg_if;
-
-#[allow(unused_imports)]
-#[cfg(feature = "reentrant")]
-use crate::storage::StorageCache;
-
-macro_rules! unsafe_reentrant {
-    ($(#[$meta:meta])* pub fn $name:ident $($rest:tt)*) => {
-        cfg_if! {
-            if #[cfg(feature = "reentrant")] {
-                $(#[$meta])*
-                pub unsafe fn $name $($rest)*
-            } else {
-                $(#[$meta])*
-                pub fn $name $($rest)*
-            }
-        }
-    };
-}
-=======
-use crate::{
-    hostio::{call_contract, delegate_call_contract, static_call_contract},
-    storage::StorageCache,
-    ArbResult,
-};
-use alloy_primitives::{Address, B256, U256};
->>>>>>> dd5e7c61
+use stylus_core::Host;
 
 /// Mechanism for performing raw calls to other contracts.
 ///
@@ -98,23 +71,14 @@
     ///     let contract = address!("361594F5429D23ECE0A88E4fBE529E1c49D524d8");
     ///     let calldata = &hex::decode("eddecf107b5740cef7f5a01e3ea7e287665c4e75").unwrap();
     ///
-<<<<<<< HEAD
     ///     unsafe {
     ///         let result = RawCall::new(host)       // configure a call
     ///             .gas(2100)                    // supply 2100 gas
     ///             .limit_return_data(0, 32)     // only read the first 32 bytes back
-    ///         //  .flush_storage_cache()        // flush the storage cache before the call (available in `reentrant`)
+    ///             .flush_storage_cache()        // flush the storage cache before the call
     ///             .call(contract, calldata);    // do the call
     ///     }
     ///     Ok(())
-=======
-    /// unsafe {
-    ///     let result = RawCall::new()       // configure a call
-    ///         .gas(2100)                    // supply 2100 gas
-    ///         .limit_return_data(0, 32)     // only read the first 32 bytes back
-    ///         .flush_storage_cache()        // flush the storage cache before the call
-    ///         .call(contract, calldata);    // do the call
->>>>>>> dd5e7c61
     /// }
     /// ```
     ///
@@ -219,58 +183,6 @@
         self
     }
 
-<<<<<<< HEAD
-    unsafe_reentrant! {
-        /// Performs a raw call to another contract at the given address with the given `calldata`.
-        ///
-        /// # Safety
-        ///
-        /// This function becomes `unsafe` when the `reentrant` feature is enabled.
-        /// That's because raw calls might alias storage if used in the middle of a storage ref's lifetime.
-        ///
-        /// For extra flexibility, this method does not clear the global storage cache by default.
-        pub fn call(self, contract: Address, calldata: &[u8]) -> ArbResult {
-            let mut outs_len: usize = 0;
-            let gas = self.gas.unwrap_or(u64::MAX); // will be clamped by 63/64 rule
-            let value = B256::from(self.callvalue);
-            let status = unsafe {
-                #[cfg(feature = "reentrant")]
-                match self.cache_policy {
-                    CachePolicy::Clear => self.host.flush_cache(true),
-                    CachePolicy::Flush => self.host.flush_cache(false),
-                    CachePolicy::DoNothing => {}
-                }
-                match self.kind {
-                    CallKind::Basic => self.host.call_contract(
-                        contract.as_ptr(),
-                        calldata.as_ptr(),
-                        calldata.len(),
-                        value.as_ptr(),
-                        gas,
-                        &mut outs_len,
-                    ),
-                    CallKind::Delegate => self.host.delegate_call_contract(
-                        contract.as_ptr(),
-                        calldata.as_ptr(),
-                        calldata.len(),
-                        gas,
-                        &mut outs_len,
-                    ),
-                    CallKind::Static => self.host.static_call_contract(
-                        contract.as_ptr(),
-                        calldata.as_ptr(),
-                        calldata.len(),
-                        gas,
-                        &mut outs_len,
-                    ),
-                }
-            };
-
-            let outs = self.host.read_return_data(self.offset, self.size);
-            match status {
-                0 => Ok(outs),
-                _ => Err(outs),
-=======
     /// Performs a raw call to another contract at the given address with the given `calldata`.
     ///
     /// # Safety
@@ -289,13 +201,12 @@
         let value = B256::from(self.callvalue);
         let status = unsafe {
             match self.cache_policy {
-                CachePolicy::Clear => StorageCache::clear(),
-                CachePolicy::Flush => StorageCache::flush(),
+                CachePolicy::Clear => self.host.flush_cache(true),
+                CachePolicy::Flush => self.host.flush_cache(false),
                 CachePolicy::DoNothing => {}
->>>>>>> dd5e7c61
             }
             match self.kind {
-                CallKind::Basic => call_contract(
+                CallKind::Basic => self.host.call_contract(
                     contract.as_ptr(),
                     calldata.as_ptr(),
                     calldata.len(),
@@ -303,14 +214,14 @@
                     gas,
                     &mut outs_len,
                 ),
-                CallKind::Delegate => delegate_call_contract(
+                CallKind::Delegate => self.host.delegate_call_contract(
                     contract.as_ptr(),
                     calldata.as_ptr(),
                     calldata.len(),
                     gas,
                     &mut outs_len,
                 ),
-                CallKind::Static => static_call_contract(
+                CallKind::Static => self.host.static_call_contract(
                     contract.as_ptr(),
                     calldata.as_ptr(),
                     calldata.len(),
@@ -320,7 +231,7 @@
             }
         };
 
-        let outs = crate::contract::read_return_data(self.offset, self.size);
+        let outs = self.host.read_return_data(self.offset, self.size);
         match status {
             0 => Ok(outs),
             _ => Err(outs),
