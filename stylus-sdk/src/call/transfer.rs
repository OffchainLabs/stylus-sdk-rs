--- conflicted
+++ resolved
@@ -4,40 +4,8 @@
 use alloc::vec::Vec;
 use alloy_primitives::{Address, U256};
 use stylus_core::Host;
-<<<<<<< HEAD
 
-use crate::call::raw::RawCall;
-
-#[cfg(feature = "reentrant")]
-use stylus_core::storage::TopLevelStorage;
-
-/// Transfers an amount of ETH in wei to the given account.
-/// Note that this method will call the other contract, which may in turn call others.
-///
-/// All gas is supplied, which the recipient may burn.
-/// If this is not desired, the [`call`](super::call) function may be used directly.
-///
-/// [`call`]: super::call
-#[cfg(feature = "reentrant")]
-#[allow(dead_code)]
-pub fn transfer_eth(
-    host: &dyn Host,
-    _storage: &mut impl TopLevelStorage,
-    to: Address,
-    amount: U256,
-) -> Result<(), Vec<u8>> {
-    #[allow(unused_imports)]
-    use crate::storage::Storage;
-    host.flush_cache(true); // clear the storage to persist changes, invalidating the cache
-    unsafe {
-        RawCall::new_with_value(host, amount)
-            .skip_return_data()
-            .call(to, &[])?;
-    }
-    Ok(())
-}
-=======
->>>>>>> 47ccdec9
+use super::RawCall;
 
 /// Transfers an amount of ETH in wei to the given account.
 /// Note that this method will call the other contract, which may in turn call others.
@@ -57,14 +25,6 @@
 /// #     Ok(())
 /// # }
 /// ```
-<<<<<<< HEAD
-#[cfg(not(feature = "reentrant"))]
-#[allow(dead_code)]
-pub fn transfer_eth(host: &dyn Host, to: Address, amount: U256) -> Result<(), Vec<u8>> {
-    RawCall::new_with_value(host, amount)
-        .skip_return_data()
-        .call(to, &[])?;
-=======
 pub fn transfer_eth(host: &dyn Host, to: Address, amount: U256) -> Result<(), Vec<u8>> {
     host.flush_cache(true); // clear the storage to persist changes, invalidating the cache
     unsafe {
@@ -72,6 +32,5 @@
             .skip_return_data()
             .call(to, &[])?;
     }
->>>>>>> 47ccdec9
     Ok(())
 }