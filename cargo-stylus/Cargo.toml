[package]
name = "cargo-stylus-beta"
keywords = ["arbitrum", "ethereum", "stylus", "alloy", "cargo"]
description = "CLI tool for building Stylus contracts on Arbitrum chains"

version.workspace = true
edition.workspace = true
authors.workspace = true
license.workspace = true
homepage.workspace = true
repository.workspace = true
rust-version.workspace = true

[dependencies]
alloy.workspace = true
cargo-util-schemas.workspace = true
eyre.workspace = true
hex.workspace = true
log.workspace = true
stylus-tools.workspace = true
tokio = { workspace = true, features = ["rt-multi-thread"] }

anstyle = "1.0.10"
clap = { version = "4.5.39", features = ["derive"] }
<<<<<<< HEAD
env_logger = "0.11"
itertools = "0.14"
=======
simple_logger = "5.0"
>>>>>>> 07d9f147
<|MERGE_RESOLUTION|>--- conflicted
+++ resolved
@@ -22,9 +22,6 @@
 
 anstyle = "1.0.10"
 clap = { version = "4.5.39", features = ["derive"] }
-<<<<<<< HEAD
 env_logger = "0.11"
 itertools = "0.14"
-=======
-simple_logger = "5.0"
->>>>>>> 07d9f147
+simple_logger = "5.0"