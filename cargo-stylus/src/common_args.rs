--- conflicted
+++ resolved
@@ -3,14 +3,9 @@
 
 use std::{fs, path::PathBuf};
 
-<<<<<<< HEAD
-use alloy::primitives::{Address, TxHash};
-=======
-use alloy::primitives::{Address, U256};
->>>>>>> 1ea43062
 use alloy::{
     network::EthereumWallet,
-    primitives::FixedBytes,
+    primitives::{Address, FixedBytes, TxHash, U256},
     providers::{Provider, ProviderBuilder, WalletProvider},
     signers::{
         local::{LocalSigner, PrivateKeySigner},
