--- conflicted
+++ resolved
@@ -40,12 +40,8 @@
 trybuild = "1.0"
 
 # stylus tools
-<<<<<<< HEAD
-alloy = { version = "1.0.1", features = ["json-rpc", "provider-debug-api", "provider-trace-api", "signer-keystore"] }
+alloy = { version = "1.0.1", features = ["essentials", "json-rpc", "provider-debug-api", "provider-trace-api", "signer-keystore"] }
 cargo-util-schemas = "0.2"
-=======
-alloy = { version = "1.0.1", features = ["essentials", "json-rpc", "provider-debug-api", "provider-trace-api", "signer-keystore"] }
->>>>>>> 07d9f147
 eyre = "0.6"
 log = "0.4"
 reqwest = "0.12"
