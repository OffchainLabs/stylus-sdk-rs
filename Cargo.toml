[workspace]
members = ["stylus-sdk", "stylus-proc"]
resolver = "2"

[workspace.package]
<<<<<<< HEAD
version = "0.1.3"
=======
version = "0.2.0"
>>>>>>> a46c36e9
edition = "2021"
authors = ["Offchain Labs"]
license = "MIT OR Apache-2.0"
homepage = "https://github.com/OffchainLabs/stylus-sdk-rs"
repository = "https://github.com/OffchainLabs/stylus-sdk-rs"

[workspace.dependencies]
alloy-primitives = { version = "0.3.1", default-features = false , features = ["native-keccak"] }
alloy-sol-types = { version = "0.3.1", default-features = false }
derivative = { version = "2.2.0", use_core = true }
hex = { version = "0.4.3", default-features = false, features = ["alloc"] }
keccak-const = "0.2.0"
lazy_static = "1.4.0"
sha3 = "0.10.8"

# data structures
fnv = "1.0.7"

# proc macros
syn = { version = "1.0", features = ["full"] }
paste = "1.0.14"
quote = "1.0"
regex = "1.9.1"
proc-macro2 = "1.0"
syn-solidity = "=0.3.1"
convert_case = "0.6.0"

# members
stylus-sdk = { path = "stylus-sdk" }
stylus-proc = { path = "stylus-proc" }<|MERGE_RESOLUTION|>--- conflicted
+++ resolved
@@ -3,11 +3,7 @@
 resolver = "2"
 
 [workspace.package]
-<<<<<<< HEAD
-version = "0.1.3"
-=======
 version = "0.2.0"
->>>>>>> a46c36e9
 edition = "2021"
 authors = ["Offchain Labs"]
 license = "MIT OR Apache-2.0"
