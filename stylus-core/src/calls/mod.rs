// Copyright 2025-2026, Offchain Labs, Inc.
// For licensing, see https://github.com/OffchainLabs/stylus-sdk-rs/blob/main/licenses/COPYRIGHT.md

use alloy_primitives::U256;
<<<<<<< HEAD
=======

use crate::TopLevelStorage;
>>>>>>> 47ccdec9

pub mod errors;

<<<<<<< HEAD
pub use context::*;

=======
>>>>>>> 47ccdec9
/// Trait for calling other contracts.
/// Users should rarely implement this trait outside of proc macros.
pub trait CallContext {
    /// Amount of gas to supply the call.
    /// Note: values are clipped to the amount of gas remaining.
    fn gas(&self) -> u64;
}

/// Trait for calling the `view` or `pure` methods of other contracts.
/// Users should rarely implement this trait outside of proc macros.
pub trait StaticCallContext: CallContext {}

/// Trait for calling the mutable methods of other contracts.
/// Users should rarely implement this trait outside of proc macros.
///
/// # Safety
///
/// The type must contain a [`TopLevelStorage`][TLS] to prevent aliasing in cases of reentrancy.
///
/// [TLS]: stylus_core::storage::TopLevelStorage
pub unsafe trait MutatingCallContext: CallContext {
    /// Amount of ETH in wei to give the other contract.
    fn value(&self) -> U256;
}

/// Trait for calling the `write` methods of other contracts.
/// Users should rarely implement this trait outside of proc macros.
///
/// Note: any implementations of this must return zero for [`MutatingCallContext::value`].
pub trait NonPayableCallContext: MutatingCallContext {}

/// Enables configurable calls to other contracts.
#[derive(Debug, Clone)]
pub struct Call<const MUTATING: bool = false, const HAS_VALUE: bool = false> {
    gas: u64,
    value: Option<U256>,
}

impl<const MUTATING: bool, const HAS_VALUE: bool> Call<MUTATING, HAS_VALUE> {
    /// Amount of gas to supply the call.
    /// Values greater than the amount provided will be clipped to all gas left.
    pub fn gas(self, gas: u64) -> Self {
        Self { gas, ..self }
    }

    /// Amount of ETH in wei to give the other contract.
    /// Note: adding value will prevent calls to non-payable methods.
    pub fn value(self, value: U256) -> Call<true, true> {
        Call {
            value: Some(value),
            gas: self.gas,
        }
    }
}

impl<const MUTATING: bool, const HAS_VALUE: bool> CallContext for Call<MUTATING, HAS_VALUE> {
    fn gas(&self) -> u64 {
        self.gas
    }
}

impl StaticCallContext for Call<false, false> {}

impl NonPayableCallContext for Call<true, false> {}

unsafe impl<const HAS_VALUE: bool> MutatingCallContext for Call<true, HAS_VALUE> {
    fn value(&self) -> U256 {
        self.value.unwrap_or_default()
    }
}

impl Default for Call<false, false> {
    fn default() -> Self {
        Self::new()
    }
}

impl Call<false, false> {
    pub fn new() -> Self {
        Self {
            gas: u64::MAX,
            value: None,
        }
    }
}

impl Call<true, false> {
    pub fn new_mutating(_storage: &mut impl TopLevelStorage) -> Self {
        Self {
            gas: 0,
            value: None,
        }
    }
}

impl Call<true, true> {
    pub fn new_payable(_storage: &mut impl TopLevelStorage, value: U256) -> Self {
        Self {
            gas: 0,
            value: Some(value),
        }
    }
}<|MERGE_RESOLUTION|>--- conflicted
+++ resolved
@@ -2,19 +2,11 @@
 // For licensing, see https://github.com/OffchainLabs/stylus-sdk-rs/blob/main/licenses/COPYRIGHT.md
 
 use alloy_primitives::U256;
-<<<<<<< HEAD
-=======
 
 use crate::TopLevelStorage;
->>>>>>> 47ccdec9
 
 pub mod errors;
 
-<<<<<<< HEAD
-pub use context::*;
-
-=======
->>>>>>> 47ccdec9
 /// Trait for calling other contracts.
 /// Users should rarely implement this trait outside of proc macros.
 pub trait CallContext {
@@ -32,7 +24,7 @@
 ///
 /// # Safety
 ///
-/// The type must contain a [`TopLevelStorage`][TLS] to prevent aliasing in cases of reentrancy.
+/// The type initializer must be a [`TopLevelStorage`][TLS] to prevent aliasing in cases of reentrancy.
 ///
 /// [TLS]: stylus_core::storage::TopLevelStorage
 pub unsafe trait MutatingCallContext: CallContext {
